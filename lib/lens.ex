--- conflicted
+++ resolved
@@ -1,35 +1,19 @@
 defmodule Lens do
   use Lens.Macros
 
-<<<<<<< HEAD
-  @doc ~S"""
-  A lens that always reads as an empty list
-=======
   @opaque t :: (:get, any, function -> list(any)) | (:get_and_update, any, function -> {list(any), any})
 
   @doc """
   Returns a lens that does not focus on any part of the data.
->>>>>>> bda0cc45
 
       iex> Lens.empty |> Lens.get(:anything)
       []
   """
-<<<<<<< HEAD
-=======
   @spec empty :: t
->>>>>>> bda0cc45
   deflens empty do
     fn data, _fun -> {[], data} end
   end
 
-<<<<<<< HEAD
-  @doc ~S"""
-  Create a lens that returns data as is
-
-      iex> Lens.root |> Lens.get(:anything)
-      :anything
-  """
-=======
   @doc """
   Returns a lens that focuses on the whole data.
 
@@ -39,7 +23,6 @@
       :other_data
   """
   @spec root :: t
->>>>>>> bda0cc45
   deflens root do
     fn data, fun ->
       {res, updated} = fun.(data)
@@ -57,10 +40,7 @@
       iex> Lens.match(selector) |> Lens.get({:b, 2, 3})
       3
   """
-<<<<<<< HEAD
-=======
   @spec match((any -> t)) :: t
->>>>>>> bda0cc45
   deflens match(matcher_fun) do
     fn data, fun ->
       get_and_map(matcher_fun.(data), data, fun)
@@ -73,10 +53,7 @@
       iex> Lens.at(2) |> Lens.get({:a, :b, :c})
       :c
   """
-<<<<<<< HEAD
-=======
   @spec at(Integer) :: t
->>>>>>> bda0cc45
   deflens at(index) do
     fn data, fun ->
       {res, updated} = fun.(get_at_index(data, index))
@@ -84,14 +61,6 @@
     end
   end
 
-<<<<<<< HEAD
-  @doc ~S"""
-  Access a value at key
-
-      iex> Lens.key(:foo) |> Lens.get(%{foo: 1})
-      1
-  """
-=======
   @doc """
   Creates a lens that focuses on the value under `key`.
 
@@ -108,7 +77,6 @@
       %{foo: 3}
   """
   @spec key(any) :: t
->>>>>>> bda0cc45
   deflens key(key) do
     fn data, fun ->
       {res, updated} = fun.(get_at_key(data, key))
@@ -122,10 +90,7 @@
       iex> Lens.keys([:a, :c]) |> Lens.get(%{a: 1, b: 2, c: 3})
       [1, 3]
   """
-<<<<<<< HEAD
-=======
   @spec keys(nonempty_list(any)) :: t
->>>>>>> bda0cc45
   deflens keys(keys) do
     fn data, fun ->
       {res, changed} = Enum.reduce(keys, {[], data}, fn key, {results, data} ->
@@ -143,8 +108,8 @@
       iex> Lens.all |> Lens.get([1, 2, 3])
       [1, 2, 3]
   """
-<<<<<<< HEAD
-  deflens all, do: filter(fn _ -> true end)
+  @spec all :: t
+  deflens all, do: wrap filter(fn _ -> true end)
 
   @doc """
   Compose a pair of lens by applying the second to the result of the first
@@ -152,26 +117,12 @@
       iex> Lens.seq(Lens.key(:a), Lens.key(:b)) |> Lens.get(%{a: %{b: 3}})
       3
 
-=======
-  @spec all :: t
-  deflens all, do: wrap filter(fn _ -> true end)
-
-  @doc """
-  Compose a pair of lens by applying the second to the result of the first
-
-      iex> Lens.seq(Lens.key(:a), Lens.key(:b)) |> Lens.get(%{a: %{b: 3}})
-      3
-
->>>>>>> bda0cc45
   Piping lenses has the exact same effect:
 
       iex> Lens.key(:a) |> Lens.key(:b) |> Lens.get(%{a: %{b: 3}})
       3
   """
-<<<<<<< HEAD
-=======
   @spec seq(t, t) :: t
->>>>>>> bda0cc45
   deflens seq(lens1, lens2) do
     fn data, fun ->
       {res, changed} = get_and_map(lens1, data, fn item ->
@@ -187,20 +138,12 @@
       iex> Lens.seq_both(Lens.key(:a), Lens.key(:b)) |> Lens.get(%{a: %{b: :c}})
       [:c, %{b: :c}]
   """
-<<<<<<< HEAD
-  deflens seq_both(lens1, lens2), do: Lens.both(Lens.seq(lens1, lens2), lens1)
-
-  @doc ~S"""
-  Make a lens recursive
-
-=======
   @spec seq_both(t, t) :: t
   deflens seq_both(lens1, lens2), do: wrap Lens.both(Lens.seq(lens1, lens2), lens1)
 
   @doc ~S"""
   Make a lens recursive
 
->>>>>>> bda0cc45
       iex> data = %{
       ...>    items: [
       ...>      %{v: 1, items: []},
@@ -212,10 +155,7 @@
       iex> Lens.get(lens, data)
       [1, 2, 3]
   """
-<<<<<<< HEAD
-=======
   @spec recur(t) :: t
->>>>>>> bda0cc45
   deflens recur(lens), do: &do_recur(lens, &1, &2)
 
   @doc ~S"""
@@ -224,10 +164,7 @@
       iex> Lens.both(Lens.key(:a), Lens.key(:b) |> Lens.all) |> Lens.get(%{a: 1, b: [2, 3]})
       [1, 2, 3]
   """
-<<<<<<< HEAD
-=======
   @spec both(t, t) :: t
->>>>>>> bda0cc45
   deflens both(lens1, lens2) do
     fn data, fun ->
       {res1, changed1} = get_and_map(lens1, data, fun)
@@ -242,10 +179,7 @@
       iex> Lens.filter(&Integer.is_odd/1) |> Lens.get([1, 2, 3, 4])
       [1, 3]
   """
-<<<<<<< HEAD
-=======
   @spec filter((any -> boolean)) :: t
->>>>>>> bda0cc45
   deflens filter(filter_fun) do
     fn data, fun ->
       {res, updated} = Enum.reduce(data, {[], []}, fn item, {res, updated} ->
@@ -266,10 +200,7 @@
       iex> Lens.both(Lens.key(:a), Lens.key(:b)) |> Lens.satisfy(&Integer.is_odd/1) |> Lens.get(%{a: 1, b: 2})
       1
   """
-<<<<<<< HEAD
-=======
   @spec satisfy(t, (any -> boolean)) :: t
->>>>>>> bda0cc45
   deflens satisfy(lens, filter_fun) do
     fn data, fun ->
       {res, changed} = get_and_map(lens, data, fn item ->
@@ -286,15 +217,12 @@
 
   @doc ~S"""
   Obtain a list of values from a lens
-<<<<<<< HEAD
 
       iex> Lens.keys([:a, :c]) |> Lens.to_list(%{a: 1, b: 2, c: 3})
       [1, 3]
   """
-  def to_list(lens, data) do
-    {list, _} = get_and_map(lens, data, &{&1, &1})
-    list
-  end
+  @spec to_list(t, any) :: list(any)
+  def to_list(lens, data), do: get_in(data, [lens])
 
   @doc ~S"""
   Perform a side effect on each value from a lens
@@ -305,10 +233,8 @@
       iex> capture_io(fun)
       "1\n3\n"
   """
-  def each(lens, data, fun) do
-    {_, _} = get_and_map(lens, data, &{nil, fun.(&1)})
-    :ok
-  end
+  @spec each(t, any, (any -> any)) :: :ok
+  def each(lens, data, fun), do: to_list(lens, data) |> Enum.each(fun)
 
   @doc ~S"""
   Obtain the updated version of data by applying fun on lens.
@@ -317,42 +243,9 @@
       iex> Lens.filter(&Integer.is_odd/1) |> Lens.map(data, fn v -> v + 10 end)
       [11, 2, 13, 4]
   """
-  def map(lens, data, fun) do
-    {_, changed} = get_and_map(lens, data, &{nil, fun.(&1)})
-    changed
-  end
-
-=======
-
-      iex> Lens.keys([:a, :c]) |> Lens.to_list(%{a: 1, b: 2, c: 3})
-      [1, 3]
-  """
-  @spec to_list(t, any) :: list(any)
-  def to_list(lens, data), do: get_in(data, [lens])
-
-  @doc ~S"""
-  Perform a side effect on each value from a lens
-
-      iex> data = %{a: 1, b: 2, c: 3}
-      iex> fun = fn -> Lens.keys([:a, :c]) |> Lens.each(data, &IO.inspect/1) end
-      iex> import ExUnit.CaptureIO
-      iex> capture_io(fun)
-      "1\n3\n"
-  """
-  @spec each(t, any, (any -> any)) :: :ok
-  def each(lens, data, fun), do: to_list(lens, data) |> Enum.each(fun)
-
-  @doc ~S"""
-  Obtain the updated version of data by applying fun on lens.
-
-      iex> data = [1, 2, 3, 4]
-      iex> Lens.filter(&Integer.is_odd/1) |> Lens.map(data, fn v -> v + 10 end)
-      [11, 2, 13, 4]
-  """
   @spec map(t, any, (any -> any)) :: any
   def map(lens, data, fun), do: update_in(data, [lens], fun)
 
->>>>>>> bda0cc45
   @doc ~S"""
   Get a tuple of original values and the updated data by applying fun on lens.
 
@@ -362,11 +255,6 @@
       iex> Lens.filter(&Integer.is_odd/1) |> Lens.get_and_map(data, fn v -> {v, v + 10} end)
       {[1, 3], [11, 2, 13]}
   """
-<<<<<<< HEAD
-  def get_and_map(lens, data, fun) do
-    lens.(data, fun)
-  end
-=======
   @spec get_and_map(t, any, (any -> {any, any})) :: {list(any), any}
   def get_and_map(lens, data, fun), do: get_and_update_in(data, [lens], fun)
 
@@ -377,15 +265,6 @@
   def get(lens, data), do: to_list(lens, data) |> fn [x] -> x; x -> x end.()
 
   defp wrap(lens), do: &get_and_update_in(&1, [lens], &2)
->>>>>>> bda0cc45
-
-  @doc ~S"""
-  Executes `to_list` and returns the first item if the list has only one item otherwise the full list.
-  """
-  def get(lens, data) do
-    to_list(lens, data) |> fn [x] -> x; x -> x end.()
-  end
-
 
   defp do_recur(lens, data, fun) do
     {res, changed} = get_and_map(lens, data, fn item ->
